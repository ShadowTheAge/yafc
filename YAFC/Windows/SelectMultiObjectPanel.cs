--- conflicted
+++ resolved
@@ -33,14 +33,10 @@
 
         protected override void NonNullElementDrawer(ImGui gui, FactorioObject element, int index)
         {
-<<<<<<< HEAD
-            if (gui.BuildFactorioObjectButton(element, display: MilestoneDisplay.Contained, bgColor: results.Contains(element) ? SchemeColor.Primary : SchemeColor.None, extendHeader: extendHeader) == Click.Left)
-=======
             var click = gui.BuildFactorioObjectButton(element, display: MilestoneDisplay.Contained, bgColor: results.Contains(element) ? SchemeColor.Primary : SchemeColor.None, extendHeader: extendHeader);
             if (checkmark(element))
                 gui.DrawIcon(Rect.SideRect(gui.lastRect.TopLeft + new Vector2(1, 0), gui.lastRect.BottomRight - new Vector2(0, 1)), Icon.Check, SchemeColor.Green);
-            if (click)
->>>>>>> 65a13195
+            if (click == Click.Left)
             {
                 if (!results.Add(element))
                     results.Remove(element);
