----------------------------------------------------------------------------------------------------------------------
Version: 0.6.5
Date: soon
    Changes:
        - Add a help message and proper handling for command line arguments
<<<<<<< HEAD
        - Removed default pollution cost from calculation. Added a setting to customize pollution cost.
=======
        - Add fuel consumption recipe for products
>>>>>>> 3e558455
----------------------------------------------------------------------------------------------------------------------
Version: 0.6.4
Date: April 16th 2024
    Changes:
        - Tagged recipe-rows are now colored in the color of the tag.
        - Rows with errors are now more visible.
----------------------------------------------------------------------------------------------------------------------
Version: 0.6.3-RC2
Date: April 11th 2024
    Features:
        - Allow selecting multiple items with CTRL-click where it makes sense.
    Fixes:
        - YAFC no longer crashes with flib 0.14.
        - YAFC no longer crashes on a fresh install.
        - The Release Candidates (RC) bring confusion to versioning, so they are no longer used. 
          The next version after 0.6.3-RC2 will be 0.6.4.
----------------------------------------------------------------------------------------------------------------------
Version: 0.6.2
Date: March 2024
    Changes:
        - Add summary view
          - Checkbox to show only goods with 'issues': different consuming/producing amounts
          - Balance producing side to match the consuming when clicking an 'issue'
          - Support the search box (ctrl+F)
        - Fix text alignment of about screen
        - Fix width of 'Target technology for cost analysis' preference popup
        - Show actual overproduction with a magenta background color
        - Fix some typos
----------------------------------------------------------------------------------------------------------------------
Version: 0.6.1
Date: Feb 2024
    Changes:
        - Add the option to specify the number of buildings that are built for a recipe. 
          If the solution requires more than that number of buildings, a warning will be shown.
        - Add filtering by factorio-type. For instance, "tree item" or "tree tech".
        - Make the milestone list scrollable and make it support more milestones.
        - YAFC:CE has an icon now!
        - Fix link summary, so it includes duplicate recipes. Previously it showed only one, which was wrong.
        - Collapse state is no longer part of the undo history.
        - Fix showing disallowed modules for modded games.
        - other minor fixes
----------------------------------------------------------------------------------------------------------------------<|MERGE_RESOLUTION|>--- conflicted
+++ resolved
@@ -3,11 +3,8 @@
 Date: soon
     Changes:
         - Add a help message and proper handling for command line arguments
-<<<<<<< HEAD
         - Removed default pollution cost from calculation. Added a setting to customize pollution cost.
-=======
         - Add fuel consumption recipe for products
->>>>>>> 3e558455
 ----------------------------------------------------------------------------------------------------------------------
 Version: 0.6.4
 Date: April 16th 2024
